# Byte-compiled / optimized / DLL files
__pycache__/
*.py[cod]
*$py.class

# C extensions
*.so

# Distribution / packaging
.Python
build/
develop-eggs/
dist/
downloads/
eggs/
.eggs/
lib/
lib64/
parts/
sdist/
var/
wheels/
share/python-wheels/
*.egg-info/
.installed.cfg
*.egg
MANIFEST

# PyInstaller
#  Usually these files are written by a python script from a template
#  before PyInstaller builds the exe, so as to inject date/other infos into it.
*.manifest
*.spec

# Installer logs
pip-log.txt
pip-delete-this-directory.txt

# Unit test / coverage reports
htmlcov/
.tox/
.nox/
.coverage
.coverage.*
.cache
nosetests.xml
coverage.xml
*.cover
*.py,cover
.hypothesis/
.pytest_cache/
cover/

# Translations
*.mo
*.pot

# Django stuff:
*.log
local_settings.py
db.sqlite3
db.sqlite3-journal

# Flask stuff:
instance/
.webassets-cache

# Scrapy stuff:
.scrapy

# Sphinx documentation
docs/_build/

# PyBuilder
.pybuilder/
target/

# Jupyter Notebook
.ipynb_checkpoints

# IPython
profile_default/
ipython_config.py

# pyenv
#   For a library or package, you might want to ignore these files since the code is
#   intended to run in multiple environments; otherwise, check them in:
# .python-version

# pipenv
#   According to pypa/pipenv#598, it is recommended to include Pipfile.lock in version control.
#   However, in case of collaboration, if having platform-specific dependencies or dependencies
#   having no cross-platform support, pipenv may install dependencies that don't work, or not
#   install all needed dependencies.
#Pipfile.lock

# UV
#   Similar to Pipfile.lock, it is generally recommended to include uv.lock in version control.
#   This is especially recommended for binary packages to ensure reproducibility, and is more
#   commonly ignored for libraries.
#uv.lock

# poetry
#   Similar to Pipfile.lock, it is generally recommended to include poetry.lock in version control.
#   This is especially recommended for binary packages to ensure reproducibility, and is more
#   commonly ignored for libraries.
#   https://python-poetry.org/docs/basic-usage/#commit-your-poetrylock-file-to-version-control
#poetry.lock

# pdm
#   Similar to Pipfile.lock, it is generally recommended to include pdm.lock in version control.
#pdm.lock
#   pdm stores project-wide configurations in .pdm.toml, but it is recommended to not include it
#   in version control.
#   https://pdm.fming.dev/latest/usage/project/#working-with-version-control
.pdm.toml
.pdm-python
.pdm-build/

# PEP 582; used by e.g. github.com/David-OConnor/pyflow and github.com/pdm-project/pdm
__pypackages__/

# Celery stuff
celerybeat-schedule
celerybeat.pid

# SageMath parsed files
*.sage.py

# Environments
.env
.venv
env/
venv/
ENV/
env.bak/
venv.bak/

# Spyder project settings
.spyderproject
.spyproject

# Rope project settings
.ropeproject

# mkdocs documentation
/site

# mypy
.mypy_cache/
.dmypy.json
dmypy.json

# Pyre type checker
.pyre/

# pytype static type analyzer
.pytype/

# Cython debug symbols
cython_debug/

# PyCharm
#  JetBrains specific template is maintained in a separate JetBrains.gitignore that can
#  be found at https://github.com/github/gitignore/blob/main/Global/JetBrains.gitignore
#  and can be added to the global gitignore or merged into this file.  For a more nuclear
#  option (not recommended) you can uncomment the following to ignore the entire idea folder.
#.idea/

# Visual Studio Code
#  Visual Studio Code specific template is maintained in a separate VisualStudioCode.gitignore
#  that can be found at https://github.com/github/gitignore/blob/main/Global/VisualStudioCode.gitignore
#  and can be added to the global gitignore or merged into this file. However, if you prefer,
#  you could uncomment the following to ignore the enitre vscode folder
# .vscode/

# Ruff stuff:
.ruff_cache/

# PyPI configuration file
.pypirc

# Cursor
#  Cursor is an AI-powered code editor. `.cursorignore` specifies files/directories to
#  exclude from AI features like autocomplete and code analysis. Recommended for sensitive data
#  refer to https://docs.cursor.com/context/ignore-files
.cursorignore
.cursorindexingignore

# Ignore cached_data directory
cached_data/

# Ignore library version files
src/nsbi_common_utils/_version.py
<<<<<<< HEAD

# pixi environments
.pixi
*.egg-info
=======
# pixi environments
.pixi/*
!.pixi/config.toml
>>>>>>> a2644863
<|MERGE_RESOLUTION|>--- conflicted
+++ resolved
@@ -192,13 +192,6 @@
 
 # Ignore library version files
 src/nsbi_common_utils/_version.py
-<<<<<<< HEAD
-
-# pixi environments
-.pixi
-*.egg-info
-=======
 # pixi environments
 .pixi/*
-!.pixi/config.toml
->>>>>>> a2644863
+!.pixi/config.toml
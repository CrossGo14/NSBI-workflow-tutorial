FAIR Universe Dataset
--

<<<<<<< HEAD
The tabular dataset used in this demonstration is hosted on Zenodo (https://zenodo.org/records/15131565), and is created using the particle physics simulation tools Pythia 8.2 and Delphes 3.5.0. The dataset provides events for the $H\to \tau\tau$ analysis, where the signal process is sub-dominant compared to the very large $Z\to \tau\tau$ and other backgrounds - good challenge to test the sensitivty of NSBI techniques.
=======
In this tutorial, we will be making use of the publicly available dataset from the FAIR Universe challenge. 

<img width="592" alt="Screenshot 2025-06-27 at 4 53 03 PM" src="https://github.com/user-attachments/assets/830bcee3-5b1a-4411-be24-fd008696a112" />


The dataset we use provides events for the $H\to \tau\tau$ analysis, where the signal process is sub-dominant compared to the very large $Z\to \tau\tau$ and other backgrounds - ideal challenge to test the sensitivty of NSBI techniques.

The tabular dataset, hosted on Zenodo (https://zenodo.org/records/15131565) is created using the particle physics simulation tools Pythia 8.2 and Delphes 3.5.0. 
>>>>>>> cc1cd416

Example published ATLAS distribution of the $H\to \tau\tau$ process among other backgrounds. The FAIR Universe dataset uses a $\tau_{had} \tau_{lep}$ final state, like in the distribution below:

![Screenshot 2025-06-06 at 11 22 19 AM](https://github.com/user-attachments/assets/3107e69c-7071-4dcd-bb3d-01777ba93746)


Get Models and Processed Data
==

Processed dataset and NN models needed for this tutorial can be copied over from lxplus: 

```
scp <your_user_name>@lxplus.cern.ch:/eos/user/j/jsandesa/EFT_workshop_data/input_data_for_LPC_workshop.tar.gz ./LPC_EFT_workshop_2025/
```

If you do not have an lxplus account, you can download the dataset using the [CERNbox link](https://cernbox.cern.ch/s/zebMtgCM0JmbRxm).

```
curl -OL https://cernbox.cern.ch/s/zebMtgCM0JmbRxm/download
```

Move the `input_data_for_LPC_workshop.tar.gz` to the `workshops/LPC_EFT_workshop_2025/` directory if it is not already there, and do:

```
tar -xvf input_data_for_LPC_workshop.tar.gz
```<|MERGE_RESOLUTION|>--- conflicted
+++ resolved
@@ -1,9 +1,6 @@
 FAIR Universe Dataset
 --
 
-<<<<<<< HEAD
-The tabular dataset used in this demonstration is hosted on Zenodo (https://zenodo.org/records/15131565), and is created using the particle physics simulation tools Pythia 8.2 and Delphes 3.5.0. The dataset provides events for the $H\to \tau\tau$ analysis, where the signal process is sub-dominant compared to the very large $Z\to \tau\tau$ and other backgrounds - good challenge to test the sensitivty of NSBI techniques.
-=======
 In this tutorial, we will be making use of the publicly available dataset from the FAIR Universe challenge. 
 
 <img width="592" alt="Screenshot 2025-06-27 at 4 53 03 PM" src="https://github.com/user-attachments/assets/830bcee3-5b1a-4411-be24-fd008696a112" />
@@ -12,7 +9,6 @@
 The dataset we use provides events for the $H\to \tau\tau$ analysis, where the signal process is sub-dominant compared to the very large $Z\to \tau\tau$ and other backgrounds - ideal challenge to test the sensitivty of NSBI techniques.
 
 The tabular dataset, hosted on Zenodo (https://zenodo.org/records/15131565) is created using the particle physics simulation tools Pythia 8.2 and Delphes 3.5.0. 
->>>>>>> cc1cd416
 
 Example published ATLAS distribution of the $H\to \tau\tau$ process among other backgrounds. The FAIR Universe dataset uses a $\tau_{had} \tau_{lep}$ final state, like in the distribution below:
 
